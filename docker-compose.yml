--- conflicted
+++ resolved
@@ -157,12 +157,7 @@
       context: ./datajunction-query
     volumes:
       - ./datajunction-query:/code
-<<<<<<< HEAD
-    working_dir: /code
-    command: /bin/bash -c "alembic -x uri="postgresql+psycopg://dj:dj@postgres_metadata:5432/dj" upgrade head"
-=======
     command: /bin/bash -c "alembic -x uri="postgresql+psycopg://dj:dj@postgres_metadata:5432/djqs" upgrade head"
->>>>>>> 5889d096
     restart: on-failure
     depends_on:
       postgres_metadata:
