"""
GQL Metric models and related APIs.
"""

# pylint: disable=too-few-public-methods, no-member

import datetime
from typing import List, Optional

import strawberry
from fastapi import HTTPException
from sqlmodel import select
from strawberry.types import Info

from dj.api.metrics import Metric as Metric_
from dj.api.metrics import TranslatedSQL as TranslatedSQL_
from dj.api.metrics import get_metric
from dj.models.node import Node as Node_
from dj.models.node import NodeType as Node_Type
from dj.sql.build import get_query_for_node


@strawberry.experimental.pydantic.type(
    model=Metric_,
    fields=[
        "id",
        "name",
        "display_name",
        "description",
        "query",
        "dimensions",
    ],
)
class Metric:
    """
    Class for a metric.
    """

    created_at: datetime.datetime
    updated_at: datetime.datetime


@strawberry.experimental.pydantic.type(model=TranslatedSQL_, all_fields=True)
class TranslatedSQL:
    """
    Class for SQL generated from a given metric.
    """


def read_metrics(info: Info) -> List[Metric]:
    """
    List all available metrics.
    """
    session = info.context["session"]
    return [
        Metric.from_pydantic(  # type: ignore
            Metric_.parse_node(node),
        )
        for node in session.exec(
            select(Node_).where(Node_.type == Node_Type.METRIC),
        )
    ]


def read_metric(node_name: str, info: Info) -> Metric:
    """
    Return a metric by name.
    """
    try:
        node = get_metric(info.context["session"], node_name)
    except HTTPException as exc:
        raise Exception(exc.detail) from exc

    return Metric.from_pydantic(  # type: ignore
        Metric_.parse_node(node),
    )


<<<<<<< HEAD
async def read_metrics_sql(
=======
async def read_metrics_data(
    node_name: str,
    info: Info,
    database_name: Optional[str] = None,
    dimensions: Optional[List[str]] = None,
    filters: Optional[List[str]] = None,
) -> QueryWithResults:
    """
    Return data for a metric.
    """
    dimensions = dimensions or []
    filters = filters or []
    session = info.context["session"]
    query_ast, optimal_database = await get_query(
        session=session,
        metric=node_name,
        dimensions=dimensions,
        filters=filters,
        database_name=database_name,
    )
    create_query = QueryCreate(
        submitted_query=str(query_ast),
        database_id=optimal_database.id,
    )
    query_with_results = save_query_and_run(
        create_query,
        session,
        info.context["settings"],
        info.context["response"],
        info.context["background_tasks"],
    )

    return QueryWithResults.from_pydantic(query_with_results)  # type: ignore


async def read_metrics_sql(  # pylint: disable=too-many-arguments
>>>>>>> 04f14ae2
    node_name: str,
    info: Info,
    database_name: Optional[str] = None,
    d: Optional[List[str]] = None,  # pylint: disable=invalid-name
    f: Optional[List[str]] = None,  # pylint: disable=invalid-name
    check_database_online: bool = True,
) -> TranslatedSQL:
    """
    Return SQL for a metric.

    A database can be optionally specified. If no database is specified the optimal one
    will be used.
    """
    d = d or []
    f = f or []
    session = info.context["session"]
    try:
        node = get_metric(session, node_name)
    except HTTPException as ex:
        raise Exception(ex.detail) from ex
    create_query = await get_query_for_node(
        session,
        node,
        d,
        f,
        database_name,
        check_database_online,
    )

    return TranslatedSQL.from_pydantic(  # type: ignore
        TranslatedSQL_(
            database_id=create_query.database_id,
            sql=create_query.submitted_query,
        ),
    )<|MERGE_RESOLUTION|>--- conflicted
+++ resolved
@@ -76,46 +76,7 @@
     )
 
 
-<<<<<<< HEAD
 async def read_metrics_sql(
-=======
-async def read_metrics_data(
-    node_name: str,
-    info: Info,
-    database_name: Optional[str] = None,
-    dimensions: Optional[List[str]] = None,
-    filters: Optional[List[str]] = None,
-) -> QueryWithResults:
-    """
-    Return data for a metric.
-    """
-    dimensions = dimensions or []
-    filters = filters or []
-    session = info.context["session"]
-    query_ast, optimal_database = await get_query(
-        session=session,
-        metric=node_name,
-        dimensions=dimensions,
-        filters=filters,
-        database_name=database_name,
-    )
-    create_query = QueryCreate(
-        submitted_query=str(query_ast),
-        database_id=optimal_database.id,
-    )
-    query_with_results = save_query_and_run(
-        create_query,
-        session,
-        info.context["settings"],
-        info.context["response"],
-        info.context["background_tasks"],
-    )
-
-    return QueryWithResults.from_pydantic(query_with_results)  # type: ignore
-
-
-async def read_metrics_sql(  # pylint: disable=too-many-arguments
->>>>>>> 04f14ae2
     node_name: str,
     info: Info,
     database_name: Optional[str] = None,
