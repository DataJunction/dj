"""Tests for the /sql/ endpoint"""
# pylint: disable=line-too-long
import pytest
from sqlmodel import Session
from starlette.testclient import TestClient

from dj.models import Column, Database, Node
from dj.models.node import NodeRevision, NodeType
from dj.sql.parsing.types import StringType
from tests.sql.utils import compare_query_strings


def test_sql(
    session: Session,
    client: TestClient,
) -> None:
    """
    Test ``GET /sql/{name}/``.
    """
    database = Database(name="test", URI="blah://", tables=[])

    source_node = Node(name="my_table", type=NodeType.SOURCE, current_version="1")
    source_node_rev = NodeRevision(
        name=source_node.name,
        node=source_node,
        version="1",
        schema_="rev",
        table="my_table",
        columns=[Column(name="one", type=StringType())],
        type=NodeType.SOURCE,
    )

    node = Node(name="a-metric", type=NodeType.METRIC, current_version="1")
    node_revision = NodeRevision(
        name=node.name,
        node=node,
        version="1",
        query="SELECT COUNT(*) FROM my_table",
        type=NodeType.METRIC,
    )
    session.add(database)
    session.add(node_revision)
    session.add(source_node_rev)
    session.commit()

    response = client.get("/sql/a-metric/")
    assert response.json() == {
        "sql": "SELECT  COUNT(*) col0 \n FROM rev.my_table AS my_table\n",
        "columns": [{"name": "col0", "type": "bigint"}],
        "dialect": None,
    }


@pytest.mark.parametrize(
    "node_name, dimensions, filters, sql",
    [
        # querying on source node with filter on joinable dimension
        (
            "default.repair_orders",
            [],
            ["default.hard_hat.state='CA'"],
            """
              SELECT  default_DOT_hard_hat.state,
                      default_DOT_repair_orders.dispatched_date,
                      default_DOT_repair_orders.dispatcher_id,
                      default_DOT_repair_orders.hard_hat_id,
                      default_DOT_repair_orders.municipality_id,
                      default_DOT_repair_orders.order_date,
                      default_DOT_repair_orders.repair_order_id,
                      default_DOT_repair_orders.required_date
              FROM roads.repair_orders AS default_DOT_repair_orders
              LEFT OUTER JOIN (SELECT  default_DOT_hard_hats.hard_hat_id,
                      default_DOT_hard_hats.state
              FROM roads.hard_hats AS default_DOT_hard_hats) AS default_DOT_hard_hat
              ON default_DOT_repair_orders.hard_hat_id = default_DOT_hard_hat.hard_hat_id
              WHERE  default_DOT_hard_hat.state = 'CA'
            """,
        ),
        # querying source node with filters directly on the node
        (
            "default.repair_orders",
            [],
            ["default.repair_orders.order_date='2009-08-14'"],
            """
              SELECT  default_DOT_repair_orders.dispatched_date,
                      default_DOT_repair_orders.dispatcher_id,
                      default_DOT_repair_orders.hard_hat_id,
                      default_DOT_repair_orders.municipality_id,
                      default_DOT_repair_orders.order_date,
                      default_DOT_repair_orders.repair_order_id,
                      default_DOT_repair_orders.required_date
              FROM roads.repair_orders AS default_DOT_repair_orders
              WHERE  default_DOT_repair_orders.order_date = '2009-08-14'
            """,
        ),
        # querying transform node with filters on joinable dimension
        (
            "default.long_events",
            [],
            ["default.country_dim.events_cnt >= 20"],
            """
              SELECT  default_DOT_event_source.country,
                      default_DOT_country_dim.events_cnt,
                      default_DOT_event_source.device_id,
                      default_DOT_event_source.event_id,
                      default_DOT_event_source.event_latency
              FROM logs.log_events AS default_DOT_event_source
              LEFT OUTER JOIN (SELECT  default_DOT_event_source.country,
                      COUNT( DISTINCT default_DOT_event_source.event_id) AS events_cnt
              FROM logs.log_events AS default_DOT_event_source
              GROUP BY  default_DOT_event_source.country) AS default_DOT_country_dim
              ON default_DOT_event_source.country = default_DOT_country_dim.country
              WHERE  default_DOT_event_source.event_latency > 1000000
              AND default_DOT_country_dim.events_cnt >= 20
            """,
        ),
        # querying transform node with filters directly on the node
        (
            "default.long_events",
            [],
            ["event_source.device_id = 'Android'"],
            """
              SELECT  default_DOT_event_source.country,
                      default_DOT_event_source.device_id,
                      default_DOT_event_source.event_id,
                      default_DOT_event_source.event_latency
              FROM logs.log_events AS default_DOT_event_source
              WHERE  default_DOT_event_source.event_latency > 1000000
              AND default_DOT_event_source.device_id = 'Android'
            """,
        ),
        (
            "default.municipality_dim",
            [],
            ["default.municipality.state_id = 'CA'"],
            """
            SELECT
              default_DOT_municipality.contact_name,
              default_DOT_municipality.contact_title,
              default_DOT_municipality.local_region,
              default_DOT_municipality.municipality_id,
              default_DOT_municipality_municipality_type.municipality_type_id,
              default_DOT_municipality_type.municipality_type_desc,
              default_DOT_municipality.state_id
            FROM
              roads.municipality AS default_DOT_municipality
              LEFT JOIN roads.municipality_municipality_type AS default_DOT_municipality_municipality_type ON default_DOT_municipality.municipality_id = default_DOT_municipality_municipality_type.municipality_id
              LEFT JOIN roads.municipality_type AS default_DOT_municipality_type ON default_DOT_municipality_municipality_type.municipality_type_id = default_DOT_municipality_type.municipality_type_desc
            WHERE
              default_DOT_municipality.state_id = 'CA'
            """,
        ),
        (
            "default.num_repair_orders",
            [],
            [],
            """
              SELECT  count(default_DOT_repair_orders.repair_order_id) default_DOT_num_repair_orders
              FROM roads.repair_orders AS default_DOT_repair_orders
            """,
        ),
        (
            "default.num_repair_orders",
            ["default.hard_hat.state"],
            ["default.repair_orders.dispatcher_id=1", "default.hard_hat.state='AZ'"],
            """
              SELECT  count(default_DOT_repair_orders.repair_order_id) default_DOT_num_repair_orders,
                      default_DOT_repair_orders.dispatcher_id,
                      default_DOT_hard_hat.state
              FROM roads.repair_orders AS default_DOT_repair_orders
              LEFT OUTER JOIN (SELECT  default_DOT_hard_hats.hard_hat_id,
                      default_DOT_hard_hats.state
              FROM roads.hard_hats AS default_DOT_hard_hats) AS default_DOT_hard_hat ON default_DOT_repair_orders.hard_hat_id = default_DOT_hard_hat.hard_hat_id
              WHERE  default_DOT_repair_orders.dispatcher_id = 1 AND default_DOT_hard_hat.state = 'AZ'
              GROUP BY  default_DOT_hard_hat.state
            """,
        ),
        (
            "default.num_repair_orders",
            [
                "default.hard_hat.city",
                "default.hard_hat.last_name",
                "default.dispatcher.company_name",
                "default.municipality_dim.local_region",
            ],
            [
                "default.repair_orders.dispatcher_id=1",
                "default.hard_hat.state != 'AZ'",
                "default.dispatcher.phone = '4082021022'",
                "default.repair_orders.order_date >= '2020-01-01'",
            ],
            """
            SELECT  default_DOT_hard_hat.city,
                    default_DOT_dispatcher.company_name,
                    count(default_DOT_repair_orders.repair_order_id) default_DOT_num_repair_orders,
                    default_DOT_repair_orders.dispatcher_id,
                    default_DOT_hard_hat.last_name,
                    default_DOT_municipality_dim.local_region,
                    default_DOT_repair_orders.order_date,
                    default_DOT_dispatcher.phone,
                    default_DOT_hard_hat.state
            FROM roads.repair_orders AS default_DOT_repair_orders LEFT OUTER JOIN (SELECT  default_DOT_dispatchers.company_name,
                    default_DOT_dispatchers.dispatcher_id,
                    default_DOT_dispatchers.phone
            FROM roads.dispatchers AS default_DOT_dispatchers) AS default_DOT_dispatcher ON default_DOT_repair_orders.dispatcher_id = default_DOT_dispatcher.dispatcher_id
            LEFT OUTER JOIN (SELECT  default_DOT_hard_hats.city,
                    default_DOT_hard_hats.hard_hat_id,
                    default_DOT_hard_hats.last_name,
                    default_DOT_hard_hats.state
            FROM roads.hard_hats AS default_DOT_hard_hats) AS default_DOT_hard_hat ON default_DOT_repair_orders.hard_hat_id = default_DOT_hard_hat.hard_hat_id
            LEFT OUTER JOIN (SELECT  default_DOT_municipality.local_region,
                    default_DOT_municipality.municipality_id
            FROM roads.municipality AS default_DOT_municipality LEFT  JOIN roads.municipality_municipality_type AS default_DOT_municipality_municipality_type ON default_DOT_municipality.municipality_id = default_DOT_municipality_municipality_type.municipality_id
            LEFT  JOIN roads.municipality_type AS default_DOT_municipality_type ON default_DOT_municipality_municipality_type.municipality_type_id = default_DOT_municipality_type.municipality_type_desc) AS default_DOT_municipality_dim ON default_DOT_repair_orders.municipality_id = default_DOT_municipality_dim.municipality_id
            WHERE  default_DOT_repair_orders.dispatcher_id = 1 AND default_DOT_hard_hat.state != 'AZ' AND default_DOT_dispatcher.phone = '4082021022' AND default_DOT_repair_orders.order_date >= '2020-01-01'
            GROUP BY  default_DOT_hard_hat.city, default_DOT_hard_hat.last_name, default_DOT_dispatcher.company_name, default_DOT_municipality_dim.local_region
            """,
        ),
        # metric with second-order dimension
        (
            "default.avg_repair_price",
            ["default.hard_hat.city"],
            [],
            """
              SELECT  avg(default_DOT_repair_order_details.price) AS default_DOT_avg_repair_price,
                      default_DOT_hard_hat.city
              FROM roads.repair_order_details AS default_DOT_repair_order_details LEFT OUTER JOIN (SELECT  default_DOT_repair_orders.dispatcher_id,
                      default_DOT_repair_orders.hard_hat_id,
                      default_DOT_repair_orders.municipality_id,
                      default_DOT_repair_orders.repair_order_id
              FROM roads.repair_orders AS default_DOT_repair_orders) AS default_DOT_repair_order ON default_DOT_repair_order_details.repair_order_id = default_DOT_repair_order.repair_order_id
              LEFT OUTER JOIN (SELECT  default_DOT_hard_hats.city,
                      default_DOT_hard_hats.hard_hat_id,
                      default_DOT_hard_hats.state
              FROM roads.hard_hats AS default_DOT_hard_hats) AS default_DOT_hard_hat ON default_DOT_repair_order.hard_hat_id = default_DOT_hard_hat.hard_hat_id
              GROUP BY  default_DOT_hard_hat.city
            """,
        ),
        # metric with multiple nth order dimensions that can share some of the joins
        (
            "default.avg_repair_price",
            ["default.hard_hat.city", "default.dispatcher.company_name"],
            [],
            """
              SELECT  avg(default_DOT_repair_order_details.price) AS default_DOT_avg_repair_price,
                      default_DOT_dispatcher.company_name,
                      default_DOT_hard_hat.city
              FROM roads.repair_order_details AS default_DOT_repair_order_details LEFT OUTER JOIN (SELECT  default_DOT_repair_orders.dispatcher_id,
                      default_DOT_repair_orders.hard_hat_id,
                      default_DOT_repair_orders.municipality_id,
                      default_DOT_repair_orders.repair_order_id
              FROM roads.repair_orders AS default_DOT_repair_orders) AS default_DOT_repair_order ON default_DOT_repair_order_details.repair_order_id = default_DOT_repair_order.repair_order_id
              LEFT OUTER JOIN (SELECT  default_DOT_dispatchers.company_name,
                      default_DOT_dispatchers.dispatcher_id
              FROM roads.dispatchers AS default_DOT_dispatchers) AS default_DOT_dispatcher ON default_DOT_repair_order.dispatcher_id = default_DOT_dispatcher.dispatcher_id
              LEFT OUTER JOIN (SELECT  default_DOT_hard_hats.city,
                      default_DOT_hard_hats.hard_hat_id,
                      default_DOT_hard_hats.state
              FROM roads.hard_hats AS default_DOT_hard_hats) AS default_DOT_hard_hat ON default_DOT_repair_order.hard_hat_id = default_DOT_hard_hat.hard_hat_id
              GROUP BY  default_DOT_hard_hat.city, default_DOT_dispatcher.company_name
            """,
        ),
        # dimension with aliased join key should just use the alias directly
        (
            "default.num_repair_orders",
            ["default.us_state.state_region_description"],
            [],
            """
              SELECT  default_DOT_us_state.state_region_description,
                      count(default_DOT_repair_orders.repair_order_id) default_DOT_num_repair_orders
              FROM roads.repair_orders AS default_DOT_repair_orders LEFT OUTER JOIN (SELECT  default_DOT_hard_hats.hard_hat_id,
                      default_DOT_hard_hats.state
              FROM roads.hard_hats AS default_DOT_hard_hats) AS default_DOT_hard_hat ON default_DOT_repair_orders.hard_hat_id = default_DOT_hard_hat.hard_hat_id
              LEFT OUTER JOIN (SELECT  default_DOT_us_states.state_id,
                      default_DOT_us_region.us_region_description AS state_region_description,
                      default_DOT_us_states.state_abbr AS state_short
              FROM roads.us_states AS default_DOT_us_states LEFT  JOIN roads.us_region AS default_DOT_us_region ON default_DOT_us_states.state_region = default_DOT_us_region.us_region_id) AS default_DOT_us_state ON default_DOT_hard_hat.state = default_DOT_us_state.state_short
              GROUP BY  default_DOT_us_state.state_region_description
            """,
        ),
    ],
)
def test_sql_with_filters(
    node_name,
    dimensions,
    filters,
    sql,
    client_with_examples: TestClient,
):
    """
    Test ``GET /sql/{node_name}/`` with various filters and dimensions.
    """
    response = client_with_examples.get(
        f"/sql/{node_name}/",
        params={"dimensions": dimensions, "filters": filters},
    )
    data = response.json()
    assert compare_query_strings(data["sql"], sql)


@pytest.mark.parametrize(
    "node_name, dimensions, filters, orderby, sql",
    [
        # querying on source node with filter on joinable dimension
        (
            "foo.bar.repair_orders",
            [],
            ["foo.bar.hard_hat.state='CA'"],
            [],
            """
            SELECT  foo_DOT_bar_DOT_repair_orders.dispatched_date,
                    foo_DOT_bar_DOT_repair_orders.dispatcher_id,
                    foo_DOT_bar_DOT_hard_hat.state,
                    foo_DOT_bar_DOT_repair_orders.hard_hat_id,
                    foo_DOT_bar_DOT_repair_orders.municipality_id,
                    foo_DOT_bar_DOT_repair_orders.order_date,
                    foo_DOT_bar_DOT_repair_orders.repair_order_id,
                    foo_DOT_bar_DOT_repair_orders.required_date
            FROM roads.repair_orders AS foo_DOT_bar_DOT_repair_orders LEFT OUTER JOIN (SELECT  foo_DOT_bar_DOT_hard_hats.hard_hat_id,
                    foo_DOT_bar_DOT_hard_hats.state
            FROM roads.hard_hats AS foo_DOT_bar_DOT_hard_hats) AS foo_DOT_bar_DOT_hard_hat ON foo_DOT_bar_DOT_repair_orders.hard_hat_id = foo_DOT_bar_DOT_hard_hat.hard_hat_id
            WHERE  foo_DOT_bar_DOT_hard_hat.state = 'CA'
            """,
        ),
        # querying source node with filters directly on the node
        (
            "foo.bar.repair_orders",
            [],
            ["foo.bar.repair_orders.order_date='2009-08-14'"],
            [],
            """
            SELECT
              foo_DOT_bar_DOT_repair_orders.dispatched_date,
              foo_DOT_bar_DOT_repair_orders.dispatcher_id,
              foo_DOT_bar_DOT_repair_orders.hard_hat_id,
              foo_DOT_bar_DOT_repair_orders.municipality_id,
              foo_DOT_bar_DOT_repair_orders.order_date,
              foo_DOT_bar_DOT_repair_orders.repair_order_id,
              foo_DOT_bar_DOT_repair_orders.required_date
            FROM roads.repair_orders AS foo_DOT_bar_DOT_repair_orders
            WHERE
              foo_DOT_bar_DOT_repair_orders.order_date = '2009-08-14'
            """,
        ),
        (
            "foo.bar.num_repair_orders",
            [],
            [],
            [],
            """
            SELECT
              count(foo_DOT_bar_DOT_repair_orders.repair_order_id) AS foo_DOT_bar_DOT_num_repair_orders
            FROM roads.repair_orders AS foo_DOT_bar_DOT_repair_orders
            """,
        ),
        (
            "foo.bar.num_repair_orders",
            ["foo.bar.hard_hat.state"],
            ["foo.bar.repair_orders.dispatcher_id=1", "foo.bar.hard_hat.state='AZ'"],
            [],
            """
            SELECT  foo_DOT_bar_DOT_repair_orders.dispatcher_id,
                    count(foo_DOT_bar_DOT_repair_orders.repair_order_id) AS foo_DOT_bar_DOT_num_repair_orders,
                    foo_DOT_bar_DOT_hard_hat.state
            FROM roads.repair_orders AS foo_DOT_bar_DOT_repair_orders LEFT OUTER JOIN (SELECT  foo_DOT_bar_DOT_hard_hats.hard_hat_id,
                    foo_DOT_bar_DOT_hard_hats.state
            FROM roads.hard_hats AS foo_DOT_bar_DOT_hard_hats) AS foo_DOT_bar_DOT_hard_hat ON foo_DOT_bar_DOT_repair_orders.hard_hat_id = foo_DOT_bar_DOT_hard_hat.hard_hat_id
            WHERE  foo_DOT_bar_DOT_repair_orders.dispatcher_id = 1 AND foo_DOT_bar_DOT_hard_hat.state = 'AZ'
            GROUP BY  foo_DOT_bar_DOT_hard_hat.state
            """,
        ),
        (
            "foo.bar.num_repair_orders",
            [
                "foo.bar.hard_hat.city",
                "foo.bar.hard_hat.last_name",
                "foo.bar.dispatcher.company_name",
                "foo.bar.municipality_dim.local_region",
            ],
            [
                "foo.bar.repair_orders.dispatcher_id=1",
                "foo.bar.hard_hat.state != 'AZ'",
                "foo.bar.dispatcher.phone = '4082021022'",
                "foo.bar.repair_orders.order_date >= '2020-01-01'",
            ],
            ["foo.bar.hard_hat.last_name"],
            """
            SELECT
              foo_DOT_bar_DOT_hard_hat.city,
              foo_DOT_bar_DOT_dispatcher.company_name,
              foo_DOT_bar_DOT_repair_orders.dispatcher_id,
              count(
                foo_DOT_bar_DOT_repair_orders.repair_order_id
              ) AS foo_DOT_bar_DOT_num_repair_orders,
              foo_DOT_bar_DOT_hard_hat.last_name,
              foo_DOT_bar_DOT_municipality_dim.local_region,
              foo_DOT_bar_DOT_repair_orders.order_date,
              foo_DOT_bar_DOT_dispatcher.phone,
              foo_DOT_bar_DOT_hard_hat.state
            FROM
              roads.repair_orders AS foo_DOT_bar_DOT_repair_orders
              LEFT OUTER JOIN (
                SELECT
                  foo_DOT_bar_DOT_dispatchers.company_name,
                  foo_DOT_bar_DOT_dispatchers.dispatcher_id,
                  foo_DOT_bar_DOT_dispatchers.phone
                FROM
                  roads.dispatchers AS foo_DOT_bar_DOT_dispatchers
              ) AS foo_DOT_bar_DOT_dispatcher ON foo_DOT_bar_DOT_repair_orders.dispatcher_id = foo_DOT_bar_DOT_dispatcher.dispatcher_id
              LEFT OUTER JOIN (
                SELECT
                  foo_DOT_bar_DOT_hard_hats.city,
                  foo_DOT_bar_DOT_hard_hats.hard_hat_id,
                  foo_DOT_bar_DOT_hard_hats.last_name,
                  foo_DOT_bar_DOT_hard_hats.state
                FROM
                  roads.hard_hats AS foo_DOT_bar_DOT_hard_hats
              ) AS foo_DOT_bar_DOT_hard_hat ON foo_DOT_bar_DOT_repair_orders.hard_hat_id = foo_DOT_bar_DOT_hard_hat.hard_hat_id
              LEFT OUTER JOIN (
                SELECT
                  foo_DOT_bar_DOT_municipality.local_region,
                  foo_DOT_bar_DOT_municipality.municipality_id
                FROM
                  roads.municipality AS foo_DOT_bar_DOT_municipality
                  LEFT JOIN roads.municipality_municipality_type AS foo_DOT_bar_DOT_municipality_municipality_type ON foo_DOT_bar_DOT_municipality.municipality_id = foo_DOT_bar_DOT_municipality_municipality_type.municipality_id
                  LEFT JOIN roads.municipality_type AS foo_DOT_bar_DOT_municipality_type ON foo_DOT_bar_DOT_municipality_municipality_type.municipality_type_id = foo_DOT_bar_DOT_municipality_type.municipality_type_desc
              ) AS foo_DOT_bar_DOT_municipality_dim ON foo_DOT_bar_DOT_repair_orders.municipality_id = foo_DOT_bar_DOT_municipality_dim.municipality_id
            WHERE
              foo_DOT_bar_DOT_repair_orders.dispatcher_id = 1
              AND foo_DOT_bar_DOT_hard_hat.state != 'AZ'
              AND foo_DOT_bar_DOT_dispatcher.phone = '4082021022'
              AND foo_DOT_bar_DOT_repair_orders.order_date >= '2020-01-01'
            GROUP BY
              foo_DOT_bar_DOT_hard_hat.city,
              foo_DOT_bar_DOT_hard_hat.last_name,
              foo_DOT_bar_DOT_dispatcher.company_name,
              foo_DOT_bar_DOT_municipality_dim.local_region
            ORDER BY foo_DOT_bar_DOT_hard_hat.last_name
            """,
        ),
        (
            "foo.bar.avg_repair_price",
            ["foo.bar.hard_hat.city"],
            [],
            [],
            """
            SELECT
              avg(foo_DOT_bar_DOT_repair_order_details.price) foo_DOT_bar_DOT_avg_repair_price,
              foo_DOT_bar_DOT_hard_hat.city
            FROM roads.repair_order_details AS foo_DOT_bar_DOT_repair_order_details
            LEFT OUTER JOIN (
              SELECT
                foo_DOT_bar_DOT_repair_orders.dispatcher_id,
                foo_DOT_bar_DOT_repair_orders.hard_hat_id,
                foo_DOT_bar_DOT_repair_orders.municipality_id,
                foo_DOT_bar_DOT_repair_orders.repair_order_id
              FROM roads.repair_orders AS foo_DOT_bar_DOT_repair_orders
            ) AS foo_DOT_bar_DOT_repair_order
            ON foo_DOT_bar_DOT_repair_order_details.repair_order_id
               = foo_DOT_bar_DOT_repair_order.repair_order_id
            LEFT OUTER JOIN (
              SELECT
                foo_DOT_bar_DOT_hard_hats.city,
                foo_DOT_bar_DOT_hard_hats.hard_hat_id
              FROM roads.hard_hats AS foo_DOT_bar_DOT_hard_hats
            ) AS foo_DOT_bar_DOT_hard_hat
            ON foo_DOT_bar_DOT_repair_order.hard_hat_id = foo_DOT_bar_DOT_hard_hat.hard_hat_id
            GROUP BY foo_DOT_bar_DOT_hard_hat.city
            """,
        ),
    ],
)
def test_sql_with_filters_on_namespaced_nodes(  # pylint: disable=R0913
    node_name,
    dimensions,
    filters,
    orderby,
    sql,
    client_with_examples: TestClient,
):
    """
    Test ``GET /sql/{node_name}/`` with various filters and dimensions using a
    version of the DJ roads database with namespaces.
    """
    response = client_with_examples.get(
        f"/sql/{node_name}/",
        params={"dimensions": dimensions, "filters": filters, "orderby": orderby},
    )
    data = response.json()
    assert compare_query_strings(data["sql"], sql)


def test_cross_join_unnest(client_with_examples: TestClient):
    """
    Verify cross join unnest on a joined in dimension works
    """
    client_with_examples.post(
        "/nodes/basic.corrected_patches/columns/color_id/"
        "?dimension=basic.paint_colors_trino&dimension_column=color_id",
    )
    response = client_with_examples.get(
        "/sql/basic.avg_luminosity_patches/",
        params={
            "filters": [],
            "dimensions": [
                "basic.paint_colors_trino.color_id",
                "basic.paint_colors_trino.color_name",
            ],
        },
    )
    expected = """
    SELECT
      paint_colors_trino.color_id,
      basic_DOT_paint_colors_trino.color_name,
      AVG(basic_DOT_corrected_patches.luminosity) AS cnt
    FROM (
      SELECT
        CAST(basic_DOT_patches.color_id AS VARCHAR) color_id,
        basic_DOT_patches.color_name,
        basic_DOT_patches.garishness,
        basic_DOT_patches.luminosity,
        basic_DOT_patches.opacity
      FROM basic.patches AS basic_DOT_patches
    ) AS basic_DOT_corrected_patches
    LEFT OUTER JOIN (
      SELECT
        t.color_name color_name,
        t.color_id
      FROM (
        SELECT
          basic_DOT_murals.id,
          basic_DOT_murals.colors
        FROM basic.murals AS basic_DOT_murals
      ) murals
      CROSS JOIN UNNEST(murals.colors) t( color_id, color_name)
    ) AS basic_DOT_paint_colors_trino
    ON basic_DOT_corrected_patches.color_id = basic_DOT_paint_colors_trino.color_id
    GROUP BY
      paint_colors_trino.color_id,
      basic_DOT_paint_colors_trino.color_name
    """
    query = response.json()["sql"]
    compare_query_strings(query, expected)


def test_lateral_view_explode(client_with_examples: TestClient):
    """
    Verify lateral view explode on a joined in dimension works
    """
    client_with_examples.post(
        "/nodes/basic.corrected_patches/columns/color_id/"
        "?dimension=basic.paint_colors_spark&dimension_column=color_id",
    )
    response = client_with_examples.get(
        "/sql/basic.avg_luminosity_patches/",
        params={
            "filters": [],
            "dimensions": [
                "basic.paint_colors_spark.color_id",
                "basic.paint_colors_spark.color_name",
            ],
            "limit": 5,
        },
    )
    expected = """
    SELECT
      paint_colors_spark.color_id,
      basic_DOT_paint_colors_spark.color_name,
      AVG(basic_DOT_corrected_patches.luminosity) AS cnt
    FROM (
      SELECT
        CAST(basic_DOT_patches.color_id AS VARCHAR) color_id,
        basic_DOT_patches.color_name,
        basic_DOT_patches.garishness,
        basic_DOT_patches.luminosity,
        basic_DOT_patches.opacity
      FROM basic.patches AS basic_DOT_patches
    ) AS basic_DOT_corrected_patches
    LEFT OUTER JOIN (
      SELECT
        color_name color_name,
        color_id
      FROM (
        SELECT
          basic_DOT_murals.id,
          basic_DOT_murals.colors
        FROM basic.murals AS basic_DOT_murals
      ) murals
      LATERAL VIEW EXPLODE(murals.colors) AS color_id, color_name
    ) AS basic_DOT_paint_colors_spark
    ON basic_DOT_corrected_patches.color_id = basic_DOT_paint_colors_trino.color_id
    GROUP BY
      paint_colors_spark.color_id,
      basic_DOT_paint_colors_trino.color_name

    LIMIT 5
    """
    query = response.json()["sql"]
    compare_query_strings(query, expected)


def test_get_sql_for_metrics_failures(client_with_examples: TestClient):
    """
    Test failure modes when getting sql for multiple metrics.
    """
    # Getting sql for no metrics fails appropriately
    response = client_with_examples.get(
        "/sql/",
        params={
            "metrics": [],
            "dimensions": ["default.account_type.account_type_name"],
            "filters": [],
        },
    )
    assert response.status_code == 422
    data = response.json()
    assert data == {
        "message": "At least one metric is required",
        "errors": [],
        "warnings": [],
    }

    # Getting sql with no dimensions fails appropriately
    response = client_with_examples.get(
        "/sql/",
        params={
            "metrics": ["default.number_of_account_types"],
            "dimensions": [],
            "filters": [],
        },
    )
    assert response.status_code == 422
    data = response.json()
    assert data == {
        "message": "At least one dimension is required",
        "errors": [],
        "warnings": [],
    }


def test_get_sql_for_metrics(client_with_examples: TestClient):
    """
    Test getting sql for multiple metrics.
    """
    response = client_with_examples.get(
        "/sql/",
        params={
            "metrics": ["default.discounted_orders_rate", "default.num_repair_orders"],
            "dimensions": [
                "default.hard_hat.country",
                "default.hard_hat.postal_code",
                "default.hard_hat.city",
                "default.hard_hat.state",
                "default.dispatcher.company_name",
                "default.municipality_dim.local_region",
            ],
            "filters": [],
            "orderby": ["default.hard_hat.country", "default.dispatcher.phone"],
            "limit": 100,
        },
    )
    data = response.json()
    expected_sql = """
<<<<<<< HEAD
                  SELECT
                    default_DOT_hard_hat.city,
                    default_DOT_dispatcher.company_name,
                    default_DOT_hard_hat.country,
                    count(
                      default_DOT_repair_orders.repair_order_id
                    ) default_DOT_num_repair_orders,
                    default_DOT_municipality_dim.local_region,
                    default_DOT_dispatcher.phone,
                    default_DOT_hard_hat.postal_code,
                    default_DOT_hard_hat.state,
                    CAST(
                      sum(
                        if(
                          default_DOT_repair_order_details.discount > 0.0,
                          1, 0
                        )
                      ) AS DOUBLE
                    ) / count(*) AS default_DOT_discounted_orders_rate
                  FROM
                    roads.repair_orders AS default_DOT_repair_orders
                    LEFT OUTER JOIN (
                      SELECT
                        default_DOT_dispatchers.company_name,
                        default_DOT_dispatchers.dispatcher_id,
                        default_DOT_dispatchers.phone
                      FROM
                        roads.dispatchers AS default_DOT_dispatchers
                    ) AS default_DOT_dispatcher ON default_DOT_repair_orders.dispatcher_id = default_DOT_dispatcher.dispatcher_id
                    LEFT OUTER JOIN (
                      SELECT
                        default_DOT_hard_hats.city,
                        default_DOT_hard_hats.country,
                        default_DOT_hard_hats.hard_hat_id,
                        default_DOT_hard_hats.postal_code,
                        default_DOT_hard_hats.state
                      FROM
                        roads.hard_hats AS default_DOT_hard_hats
                    ) AS default_DOT_hard_hat ON default_DOT_repair_orders.hard_hat_id = default_DOT_hard_hat.hard_hat_id
                    LEFT OUTER JOIN (
                      SELECT
                        default_DOT_municipality.local_region,
                        default_DOT_municipality.municipality_id
                      FROM
                        roads.municipality AS default_DOT_municipality
                        LEFT JOIN roads.municipality_municipality_type AS default_DOT_municipality_municipality_type ON default_DOT_municipality.municipality_id = default_DOT_municipality_municipality_type.municipality_id
                        LEFT JOIN roads.municipality_type AS default_DOT_municipality_type ON default_DOT_municipality_municipality_type.municipality_type_id = default_DOT_municipality_type.municipality_type_desc
                    ) AS default_DOT_municipality_dim ON default_DOT_repair_orders.municipality_id = default_DOT_municipality_dim.municipality_id
                  GROUP BY
                    default_DOT_hard_hat.country,
                    default_DOT_hard_hat.postal_code,
                    default_DOT_hard_hat.city,
                    default_DOT_hard_hat.state,
                    default_DOT_dispatcher.company_name,
                    default_DOT_municipality_dim.local_region
                  ORDER BY
                    default_DOT_hard_hat.country,
                    default_DOT_dispatcher.phone
                  LIMIT
                    100

    """
    assert compare_query_strings(data["sql"], expected_sql)
    assert data["columns"] == [
=======
    WITH
    m0_default_DOT_discounted_orders_rate AS (SELECT  default_DOT_dispatcher.company_name,
        default_DOT_hard_hat.city,
        default_DOT_hard_hat.country,
        default_DOT_hard_hat.postal_code,
        default_DOT_hard_hat.state,
        default_DOT_municipality_dim.local_region,
        CAST(sum(if(default_DOT_repair_order_details.discount > 0.0, 1, 0)) AS DOUBLE) / count(*) AS default_DOT_discounted_orders_rate
     FROM roads.repair_order_details AS default_DOT_repair_order_details LEFT OUTER JOIN (SELECT  default_DOT_repair_orders.dispatcher_id,
        default_DOT_repair_orders.hard_hat_id,
        default_DOT_repair_orders.municipality_id,
        default_DOT_repair_orders.repair_order_id
     FROM roads.repair_orders AS default_DOT_repair_orders) AS default_DOT_repair_order ON default_DOT_repair_order_details.repair_order_id = default_DOT_repair_order.repair_order_id
    LEFT OUTER JOIN (SELECT  default_DOT_dispatchers.company_name,
        default_DOT_dispatchers.dispatcher_id
     FROM roads.dispatchers AS default_DOT_dispatchers) AS default_DOT_dispatcher ON default_DOT_repair_order.dispatcher_id = default_DOT_dispatcher.dispatcher_id
    LEFT OUTER JOIN (SELECT  default_DOT_hard_hats.city,
        default_DOT_hard_hats.country,
        default_DOT_hard_hats.hard_hat_id,
        default_DOT_hard_hats.postal_code,
        default_DOT_hard_hats.state
     FROM roads.hard_hats AS default_DOT_hard_hats) AS default_DOT_hard_hat ON default_DOT_repair_order.hard_hat_id = default_DOT_hard_hat.hard_hat_id
    LEFT OUTER JOIN (SELECT  default_DOT_municipality.local_region,
        default_DOT_municipality.municipality_id
     FROM roads.municipality AS default_DOT_municipality LEFT  JOIN roads.municipality_municipality_type AS default_DOT_municipality_municipality_type ON default_DOT_municipality.municipality_id = default_DOT_municipality_municipality_type.municipality_id
    LEFT  JOIN roads.municipality_type AS default_DOT_municipality_type ON default_DOT_municipality_municipality_type.municipality_type_id = default_DOT_municipality_type.municipality_type_desc) AS default_DOT_municipality_dim ON default_DOT_repair_order.municipality_id = default_DOT_municipality_dim.municipality_id
     GROUP BY  default_DOT_hard_hat.country, default_DOT_hard_hat.postal_code, default_DOT_hard_hat.city, default_DOT_hard_hat.state, default_DOT_dispatcher.company_name, default_DOT_municipality_dim.local_region
    ),
    m1_default_DOT_num_repair_orders AS (SELECT  default_DOT_dispatcher.company_name,
        default_DOT_hard_hat.city,
        default_DOT_hard_hat.country,
        default_DOT_hard_hat.postal_code,
        default_DOT_hard_hat.state,
        default_DOT_municipality_dim.local_region,
        count(default_DOT_repair_orders.repair_order_id) default_DOT_num_repair_orders
     FROM roads.repair_orders AS default_DOT_repair_orders LEFT OUTER JOIN (SELECT  default_DOT_dispatchers.company_name,
        default_DOT_dispatchers.dispatcher_id
     FROM roads.dispatchers AS default_DOT_dispatchers) AS default_DOT_dispatcher ON default_DOT_repair_orders.dispatcher_id = default_DOT_dispatcher.dispatcher_id
    LEFT OUTER JOIN (SELECT  default_DOT_hard_hats.city,
        default_DOT_hard_hats.country,
        default_DOT_hard_hats.hard_hat_id,
        default_DOT_hard_hats.postal_code,
        default_DOT_hard_hats.state
     FROM roads.hard_hats AS default_DOT_hard_hats) AS default_DOT_hard_hat ON default_DOT_repair_orders.hard_hat_id = default_DOT_hard_hat.hard_hat_id
    LEFT OUTER JOIN (SELECT  default_DOT_municipality.local_region,
        default_DOT_municipality.municipality_id
     FROM roads.municipality AS default_DOT_municipality LEFT  JOIN roads.municipality_municipality_type AS default_DOT_municipality_municipality_type ON default_DOT_municipality.municipality_id = default_DOT_municipality_municipality_type.municipality_id
    LEFT  JOIN roads.municipality_type AS default_DOT_municipality_type ON default_DOT_municipality_municipality_type.municipality_type_id = default_DOT_municipality_type.municipality_type_desc) AS default_DOT_municipality_dim ON default_DOT_repair_orders.municipality_id = default_DOT_municipality_dim.municipality_id
     GROUP BY  default_DOT_hard_hat.country, default_DOT_hard_hat.postal_code, default_DOT_hard_hat.city, default_DOT_hard_hat.state, default_DOT_dispatcher.company_name, default_DOT_municipality_dim.local_region
    )SELECT  m0_default_DOT_discounted_orders_rate.default_DOT_discounted_orders_rate,
        m1_default_DOT_num_repair_orders.default_DOT_num_repair_orders,
        COALESCE(m0_default_DOT_discounted_orders_rate.company_name, m1_default_DOT_num_repair_orders.company_name) company_name,
        COALESCE(m0_default_DOT_discounted_orders_rate.city, m1_default_DOT_num_repair_orders.city) city,
        COALESCE(m0_default_DOT_discounted_orders_rate.country, m1_default_DOT_num_repair_orders.country) country,
        COALESCE(m0_default_DOT_discounted_orders_rate.postal_code, m1_default_DOT_num_repair_orders.postal_code) postal_code,
        COALESCE(m0_default_DOT_discounted_orders_rate.state, m1_default_DOT_num_repair_orders.state) state,
        COALESCE(m0_default_DOT_discounted_orders_rate.local_region, m1_default_DOT_num_repair_orders.local_region) local_region
     FROM m0_default_DOT_discounted_orders_rate FULL OUTER JOIN m1_default_DOT_num_repair_orders ON m0_default_DOT_discounted_orders_rate.company_name = m1_default_DOT_num_repair_orders.company_name AND m0_default_DOT_discounted_orders_rate.city = m1_default_DOT_num_repair_orders.city AND m0_default_DOT_discounted_orders_rate.country = m1_default_DOT_num_repair_orders.country AND m0_default_DOT_discounted_orders_rate.postal_code = m1_default_DOT_num_repair_orders.postal_code AND m0_default_DOT_discounted_orders_rate.state = m1_default_DOT_num_repair_orders.state AND m0_default_DOT_discounted_orders_rate.local_region = m1_default_DOT_num_repair_orders.local_region
    LIMIT 10
    """
    assert compare_query_strings(data["sql"], expected_sql)
    assert data["columns"] == [
        {"name": "default_DOT_discounted_orders_rate", "type": "double"},
        {"name": "default_DOT_num_repair_orders", "type": "bigint"},
        {"name": "company_name", "type": "string"},
>>>>>>> 63977fe2
        {"name": "city", "type": "string"},
        {"name": "company_name", "type": "string"},
        {"name": "country", "type": "string"},
        {"name": "default_DOT_num_repair_orders", "type": "bigint"},
        {"name": "local_region", "type": "string"},
        {"name": "phone", "type": "string"},
        {"name": "postal_code", "type": "string"},
        {"name": "state", "type": "string"},
<<<<<<< HEAD
        {"name": "default_DOT_discounted_orders_rate", "type": "double"},
    ]
=======
        {"name": "local_region", "type": "string"},
    ]


def test_get_sql_for_metrics_filters_validate_dimensions(
    client_with_examples: TestClient,
):
    """
    Test that we extract the columns from filters to validate that they are from shared dimensions
    """
    response = client_with_examples.get(
        "/sql/",
        params={
            "metrics": ["foo.bar.num_repair_orders", "foo.bar.avg_repair_price"],
            "dimensions": [
                "foo.bar.hard_hat.country",
            ],
            "filters": ["default.hard_hat.city = 'Las Vegas'"],
            "limit": 10,
        },
    )
    data = response.json()
    assert data["message"] == (
        "The filter `default.hard_hat.city = 'Las Vegas'` references the dimension "
        "attribute `default.hard_hat.city`, which is not available on every metric and "
        "thus cannot be included."
    )
>>>>>>> 63977fe2
<|MERGE_RESOLUTION|>--- conflicted
+++ resolved
@@ -661,151 +661,81 @@
     )
     data = response.json()
     expected_sql = """
-<<<<<<< HEAD
-                  SELECT
-                    default_DOT_hard_hat.city,
-                    default_DOT_dispatcher.company_name,
-                    default_DOT_hard_hat.country,
-                    count(
-                      default_DOT_repair_orders.repair_order_id
-                    ) default_DOT_num_repair_orders,
-                    default_DOT_municipality_dim.local_region,
-                    default_DOT_dispatcher.phone,
-                    default_DOT_hard_hat.postal_code,
-                    default_DOT_hard_hat.state,
-                    CAST(
-                      sum(
-                        if(
-                          default_DOT_repair_order_details.discount > 0.0,
-                          1, 0
-                        )
-                      ) AS DOUBLE
-                    ) / count(*) AS default_DOT_discounted_orders_rate
-                  FROM
-                    roads.repair_orders AS default_DOT_repair_orders
-                    LEFT OUTER JOIN (
-                      SELECT
-                        default_DOT_dispatchers.company_name,
-                        default_DOT_dispatchers.dispatcher_id,
-                        default_DOT_dispatchers.phone
-                      FROM
-                        roads.dispatchers AS default_DOT_dispatchers
-                    ) AS default_DOT_dispatcher ON default_DOT_repair_orders.dispatcher_id = default_DOT_dispatcher.dispatcher_id
-                    LEFT OUTER JOIN (
-                      SELECT
-                        default_DOT_hard_hats.city,
-                        default_DOT_hard_hats.country,
-                        default_DOT_hard_hats.hard_hat_id,
-                        default_DOT_hard_hats.postal_code,
-                        default_DOT_hard_hats.state
-                      FROM
-                        roads.hard_hats AS default_DOT_hard_hats
-                    ) AS default_DOT_hard_hat ON default_DOT_repair_orders.hard_hat_id = default_DOT_hard_hat.hard_hat_id
-                    LEFT OUTER JOIN (
-                      SELECT
-                        default_DOT_municipality.local_region,
-                        default_DOT_municipality.municipality_id
-                      FROM
-                        roads.municipality AS default_DOT_municipality
-                        LEFT JOIN roads.municipality_municipality_type AS default_DOT_municipality_municipality_type ON default_DOT_municipality.municipality_id = default_DOT_municipality_municipality_type.municipality_id
-                        LEFT JOIN roads.municipality_type AS default_DOT_municipality_type ON default_DOT_municipality_municipality_type.municipality_type_id = default_DOT_municipality_type.municipality_type_desc
-                    ) AS default_DOT_municipality_dim ON default_DOT_repair_orders.municipality_id = default_DOT_municipality_dim.municipality_id
-                  GROUP BY
-                    default_DOT_hard_hat.country,
-                    default_DOT_hard_hat.postal_code,
-                    default_DOT_hard_hat.city,
-                    default_DOT_hard_hat.state,
-                    default_DOT_dispatcher.company_name,
-                    default_DOT_municipality_dim.local_region
-                  ORDER BY
-                    default_DOT_hard_hat.country,
-                    default_DOT_dispatcher.phone
-                  LIMIT
-                    100
-
-    """
-    assert compare_query_strings(data["sql"], expected_sql)
-    assert data["columns"] == [
-=======
-    WITH
-    m0_default_DOT_discounted_orders_rate AS (SELECT  default_DOT_dispatcher.company_name,
-        default_DOT_hard_hat.city,
-        default_DOT_hard_hat.country,
+WITH
+m0_default_DOT_discounted_orders_rate AS (SELECT  default_DOT_hard_hat.city,
+        default_DOT_dispatcher.company_name,
+        m0_default_DOT_discounted_orders_rate.country,
+        CAST(sum(if(default_DOT_repair_order_details.discount > 0.0, 1, 0)) AS DOUBLE) / count(*) AS default_DOT_discounted_orders_rate,
+        default_DOT_municipality_dim.local_region,
+        m0_default_DOT_discounted_orders_rate.phone,
         default_DOT_hard_hat.postal_code,
-        default_DOT_hard_hat.state,
-        default_DOT_municipality_dim.local_region,
-        CAST(sum(if(default_DOT_repair_order_details.discount > 0.0, 1, 0)) AS DOUBLE) / count(*) AS default_DOT_discounted_orders_rate
-     FROM roads.repair_order_details AS default_DOT_repair_order_details LEFT OUTER JOIN (SELECT  default_DOT_repair_orders.dispatcher_id,
+        default_DOT_hard_hat.state
+ FROM roads.repair_order_details AS default_DOT_repair_order_details LEFT OUTER JOIN (SELECT  default_DOT_repair_orders.dispatcher_id,
         default_DOT_repair_orders.hard_hat_id,
         default_DOT_repair_orders.municipality_id,
         default_DOT_repair_orders.repair_order_id
-     FROM roads.repair_orders AS default_DOT_repair_orders) AS default_DOT_repair_order ON default_DOT_repair_order_details.repair_order_id = default_DOT_repair_order.repair_order_id
-    LEFT OUTER JOIN (SELECT  default_DOT_dispatchers.company_name,
-        default_DOT_dispatchers.dispatcher_id
-     FROM roads.dispatchers AS default_DOT_dispatchers) AS default_DOT_dispatcher ON default_DOT_repair_order.dispatcher_id = default_DOT_dispatcher.dispatcher_id
-    LEFT OUTER JOIN (SELECT  default_DOT_hard_hats.city,
+ FROM roads.repair_orders AS default_DOT_repair_orders) AS default_DOT_repair_order ON default_DOT_repair_order_details.repair_order_id = default_DOT_repair_order.repair_order_id
+LEFT OUTER JOIN (SELECT  default_DOT_dispatchers.company_name,
+        default_DOT_dispatchers.dispatcher_id,
+        default_DOT_dispatchers.phone
+ FROM roads.dispatchers AS default_DOT_dispatchers) AS default_DOT_dispatcher ON default_DOT_repair_order.dispatcher_id = default_DOT_dispatcher.dispatcher_id
+LEFT OUTER JOIN (SELECT  default_DOT_hard_hats.city,
         default_DOT_hard_hats.country,
         default_DOT_hard_hats.hard_hat_id,
         default_DOT_hard_hats.postal_code,
         default_DOT_hard_hats.state
-     FROM roads.hard_hats AS default_DOT_hard_hats) AS default_DOT_hard_hat ON default_DOT_repair_order.hard_hat_id = default_DOT_hard_hat.hard_hat_id
-    LEFT OUTER JOIN (SELECT  default_DOT_municipality.local_region,
+ FROM roads.hard_hats AS default_DOT_hard_hats) AS default_DOT_hard_hat ON default_DOT_repair_order.hard_hat_id = default_DOT_hard_hat.hard_hat_id
+LEFT OUTER JOIN (SELECT  default_DOT_municipality.local_region,
         default_DOT_municipality.municipality_id
-     FROM roads.municipality AS default_DOT_municipality LEFT  JOIN roads.municipality_municipality_type AS default_DOT_municipality_municipality_type ON default_DOT_municipality.municipality_id = default_DOT_municipality_municipality_type.municipality_id
-    LEFT  JOIN roads.municipality_type AS default_DOT_municipality_type ON default_DOT_municipality_municipality_type.municipality_type_id = default_DOT_municipality_type.municipality_type_desc) AS default_DOT_municipality_dim ON default_DOT_repair_order.municipality_id = default_DOT_municipality_dim.municipality_id
-     GROUP BY  default_DOT_hard_hat.country, default_DOT_hard_hat.postal_code, default_DOT_hard_hat.city, default_DOT_hard_hat.state, default_DOT_dispatcher.company_name, default_DOT_municipality_dim.local_region
-    ),
-    m1_default_DOT_num_repair_orders AS (SELECT  default_DOT_dispatcher.company_name,
-        default_DOT_hard_hat.city,
+ FROM roads.municipality AS default_DOT_municipality LEFT  JOIN roads.municipality_municipality_type AS default_DOT_municipality_municipality_type ON default_DOT_municipality.municipality_id = default_DOT_municipality_municipality_type.municipality_id
+LEFT  JOIN roads.municipality_type AS default_DOT_municipality_type ON default_DOT_municipality_municipality_type.municipality_type_id = default_DOT_municipality_type.municipality_type_desc) AS default_DOT_municipality_dim ON default_DOT_repair_order.municipality_id = default_DOT_municipality_dim.municipality_id
+ GROUP BY  m0_default_DOT_discounted_orders_rate.country, default_DOT_hard_hat.postal_code, default_DOT_hard_hat.city, default_DOT_hard_hat.state, default_DOT_dispatcher.company_name, default_DOT_municipality_dim.local_region
+),
+m1_default_DOT_num_repair_orders AS (SELECT  default_DOT_hard_hat.city,
+        default_DOT_dispatcher.company_name,
         default_DOT_hard_hat.country,
+        count(default_DOT_repair_orders.repair_order_id) default_DOT_num_repair_orders,
+        default_DOT_municipality_dim.local_region,
         default_DOT_hard_hat.postal_code,
-        default_DOT_hard_hat.state,
-        default_DOT_municipality_dim.local_region,
-        count(default_DOT_repair_orders.repair_order_id) default_DOT_num_repair_orders
-     FROM roads.repair_orders AS default_DOT_repair_orders LEFT OUTER JOIN (SELECT  default_DOT_dispatchers.company_name,
+        default_DOT_hard_hat.state
+ FROM roads.repair_orders AS default_DOT_repair_orders LEFT OUTER JOIN (SELECT  default_DOT_dispatchers.company_name,
         default_DOT_dispatchers.dispatcher_id
-     FROM roads.dispatchers AS default_DOT_dispatchers) AS default_DOT_dispatcher ON default_DOT_repair_orders.dispatcher_id = default_DOT_dispatcher.dispatcher_id
-    LEFT OUTER JOIN (SELECT  default_DOT_hard_hats.city,
+ FROM roads.dispatchers AS default_DOT_dispatchers) AS default_DOT_dispatcher ON default_DOT_repair_orders.dispatcher_id = default_DOT_dispatcher.dispatcher_id
+LEFT OUTER JOIN (SELECT  default_DOT_hard_hats.city,
         default_DOT_hard_hats.country,
         default_DOT_hard_hats.hard_hat_id,
         default_DOT_hard_hats.postal_code,
         default_DOT_hard_hats.state
-     FROM roads.hard_hats AS default_DOT_hard_hats) AS default_DOT_hard_hat ON default_DOT_repair_orders.hard_hat_id = default_DOT_hard_hat.hard_hat_id
-    LEFT OUTER JOIN (SELECT  default_DOT_municipality.local_region,
+ FROM roads.hard_hats AS default_DOT_hard_hats) AS default_DOT_hard_hat ON default_DOT_repair_orders.hard_hat_id = default_DOT_hard_hat.hard_hat_id
+LEFT OUTER JOIN (SELECT  default_DOT_municipality.local_region,
         default_DOT_municipality.municipality_id
-     FROM roads.municipality AS default_DOT_municipality LEFT  JOIN roads.municipality_municipality_type AS default_DOT_municipality_municipality_type ON default_DOT_municipality.municipality_id = default_DOT_municipality_municipality_type.municipality_id
-    LEFT  JOIN roads.municipality_type AS default_DOT_municipality_type ON default_DOT_municipality_municipality_type.municipality_type_id = default_DOT_municipality_type.municipality_type_desc) AS default_DOT_municipality_dim ON default_DOT_repair_orders.municipality_id = default_DOT_municipality_dim.municipality_id
-     GROUP BY  default_DOT_hard_hat.country, default_DOT_hard_hat.postal_code, default_DOT_hard_hat.city, default_DOT_hard_hat.state, default_DOT_dispatcher.company_name, default_DOT_municipality_dim.local_region
-    )SELECT  m0_default_DOT_discounted_orders_rate.default_DOT_discounted_orders_rate,
+ FROM roads.municipality AS default_DOT_municipality LEFT  JOIN roads.municipality_municipality_type AS default_DOT_municipality_municipality_type ON default_DOT_municipality.municipality_id = default_DOT_municipality_municipality_type.municipality_id
+LEFT  JOIN roads.municipality_type AS default_DOT_municipality_type ON default_DOT_municipality_municipality_type.municipality_type_id = default_DOT_municipality_type.municipality_type_desc) AS default_DOT_municipality_dim ON default_DOT_repair_orders.municipality_id = default_DOT_municipality_dim.municipality_id
+ GROUP BY  default_DOT_hard_hat.country, default_DOT_hard_hat.postal_code, default_DOT_hard_hat.city, default_DOT_hard_hat.state, default_DOT_dispatcher.company_name, default_DOT_municipality_dim.local_region
+)SELECT  m0_default_DOT_discounted_orders_rate.default_DOT_discounted_orders_rate,
         m1_default_DOT_num_repair_orders.default_DOT_num_repair_orders,
+        COALESCE(m0_default_DOT_discounted_orders_rate.city, m1_default_DOT_num_repair_orders.city) city,
         COALESCE(m0_default_DOT_discounted_orders_rate.company_name, m1_default_DOT_num_repair_orders.company_name) company_name,
-        COALESCE(m0_default_DOT_discounted_orders_rate.city, m1_default_DOT_num_repair_orders.city) city,
         COALESCE(m0_default_DOT_discounted_orders_rate.country, m1_default_DOT_num_repair_orders.country) country,
+        COALESCE(m0_default_DOT_discounted_orders_rate.local_region, m1_default_DOT_num_repair_orders.local_region) local_region,
+        m0_default_DOT_discounted_orders_rate.phone,
         COALESCE(m0_default_DOT_discounted_orders_rate.postal_code, m1_default_DOT_num_repair_orders.postal_code) postal_code,
-        COALESCE(m0_default_DOT_discounted_orders_rate.state, m1_default_DOT_num_repair_orders.state) state,
-        COALESCE(m0_default_DOT_discounted_orders_rate.local_region, m1_default_DOT_num_repair_orders.local_region) local_region
-     FROM m0_default_DOT_discounted_orders_rate FULL OUTER JOIN m1_default_DOT_num_repair_orders ON m0_default_DOT_discounted_orders_rate.company_name = m1_default_DOT_num_repair_orders.company_name AND m0_default_DOT_discounted_orders_rate.city = m1_default_DOT_num_repair_orders.city AND m0_default_DOT_discounted_orders_rate.country = m1_default_DOT_num_repair_orders.country AND m0_default_DOT_discounted_orders_rate.postal_code = m1_default_DOT_num_repair_orders.postal_code AND m0_default_DOT_discounted_orders_rate.state = m1_default_DOT_num_repair_orders.state AND m0_default_DOT_discounted_orders_rate.local_region = m1_default_DOT_num_repair_orders.local_region
-    LIMIT 10
+        COALESCE(m0_default_DOT_discounted_orders_rate.state, m1_default_DOT_num_repair_orders.state) state
+ FROM m0_default_DOT_discounted_orders_rate FULL OUTER JOIN m1_default_DOT_num_repair_orders ON m0_default_DOT_discounted_orders_rate.city = m1_default_DOT_num_repair_orders.city AND m0_default_DOT_discounted_orders_rate.company_name = m1_default_DOT_num_repair_orders.company_name AND m0_default_DOT_discounted_orders_rate.country = m1_default_DOT_num_repair_orders.country AND m0_default_DOT_discounted_orders_rate.local_region = m1_default_DOT_num_repair_orders.local_region AND m0_default_DOT_discounted_orders_rate.phone = m1_default_DOT_num_repair_orders.postal_code AND m0_default_DOT_discounted_orders_rate.postal_code = m1_default_DOT_num_repair_orders.state
+ORDER BY m0_default_DOT_discounted_orders_rate.country, m0_default_DOT_discounted_orders_rate.phone
+LIMIT 100
     """
     assert compare_query_strings(data["sql"], expected_sql)
     assert data["columns"] == [
         {"name": "default_DOT_discounted_orders_rate", "type": "double"},
         {"name": "default_DOT_num_repair_orders", "type": "bigint"},
-        {"name": "company_name", "type": "string"},
->>>>>>> 63977fe2
         {"name": "city", "type": "string"},
         {"name": "company_name", "type": "string"},
         {"name": "country", "type": "string"},
-        {"name": "default_DOT_num_repair_orders", "type": "bigint"},
         {"name": "local_region", "type": "string"},
         {"name": "phone", "type": "string"},
         {"name": "postal_code", "type": "string"},
         {"name": "state", "type": "string"},
-<<<<<<< HEAD
-        {"name": "default_DOT_discounted_orders_rate", "type": "double"},
-    ]
-=======
-        {"name": "local_region", "type": "string"},
     ]
 
 
@@ -831,5 +761,4 @@
         "The filter `default.hard_hat.city = 'Las Vegas'` references the dimension "
         "attribute `default.hard_hat.city`, which is not available on every metric and "
         "thus cannot be included."
-    )
->>>>>>> 63977fe2
+    )