--- conflicted
+++ resolved
@@ -148,26 +148,19 @@
     connection_url = postgres_container.get_connection_url()
     settings.writer_db = DatabaseConfig(uri=connection_url)
     mocker.patch("datajunction_server.utils.get_settings", return_value=settings)
-<<<<<<< HEAD
-    engine = get_engine()
-    assert engine.pool.size() == settings.db_pool_size  # type: ignore
-    assert engine.pool.timeout() == settings.db_pool_timeout  # type: ignore
-    assert engine.pool.overflow() == -settings.db_max_overflow  # type: ignore
-=======
 
     session_manager = DatabaseSessionManager()
     session_manager.init_db()
 
     writer_engine = cast(AsyncEngine, session_manager.writer_engine)
-    writer_engine.pool.size() == settings.writer_db.pool_size
-    writer_engine.pool.timeout() == settings.writer_db.pool_timeout
-    writer_engine.pool.overflow() == settings.writer_db.max_overflow
+    writer_engine.pool.size() == settings.writer_db.pool_size  # type: ignore
+    writer_engine.pool.timeout() == settings.writer_db.pool_timeout  # type: ignore
+    writer_engine.pool.overflow() == settings.writer_db.max_overflow  # type: ignore
 
     reader_engine = cast(AsyncEngine, session_manager.reader_engine)
-    reader_engine.pool.size() == settings.reader_db.pool_size
-    reader_engine.pool.timeout() == settings.reader_db.pool_timeout
-    reader_engine.pool.overflow() == settings.reader_db.max_overflow
->>>>>>> 5889d096
+    reader_engine.pool.size() == settings.reader_db.pool_size  # type: ignore
+    reader_engine.pool.timeout() == settings.reader_db.pool_timeout  # type: ignore
+    reader_engine.pool.overflow() == settings.reader_db.max_overflow  # type: ignore
 
 
 def test_get_query_service_client(mocker: MockerFixture, settings: Settings) -> None:
