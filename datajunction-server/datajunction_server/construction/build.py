"""Functions to add to an ast DJ node queries"""
import collections
import logging
import time

# pylint: disable=too-many-arguments,too-many-locals,too-many-nested-blocks,too-many-branches,R0401
from typing import DefaultDict, Deque, Dict, List, Optional, Set, Tuple, Union, cast

from sqlmodel import Session

from datajunction_server.construction.utils import to_namespaced_name
from datajunction_server.errors import DJException, DJInvalidInputException
from datajunction_server.models.column import Column
from datajunction_server.models.engine import Dialect
from datajunction_server.models.materialization import GenericCubeConfig
from datajunction_server.models.node import BuildCriteria, Node, NodeRevision, NodeType
from datajunction_server.sql.dag import get_shared_dimensions
from datajunction_server.sql.parsing.ast import CompileContext
from datajunction_server.sql.parsing.backends.antlr4 import ast, parse
from datajunction_server.sql.parsing.types import ColumnType
<<<<<<< HEAD
from datajunction_server.utils import amenable_name
from datajunction_server.models import access
=======
from datajunction_server.utils import LOOKUP_CHARS, SEPARATOR, amenable_name
>>>>>>> d5616a47

_logger = logging.getLogger(__name__)


def _get_tables_from_select(
    select: ast.SelectExpression,
) -> DefaultDict[NodeRevision, List[ast.Table]]:
    """
    Extract all tables (source, transform, dimensions)
    directly on the select that have an attached DJ node
    """
    tables: DefaultDict[NodeRevision, List[ast.Table]] = collections.defaultdict(list)

    for table in select.find_all(ast.Table):
        if node := table.dj_node:  # pragma: no cover
            tables[node].append(table)
    return tables


def _join_path(
    dimension_node: NodeRevision,
    initial_nodes: Set[NodeRevision],
) -> Tuple[NodeRevision, Dict[Tuple[NodeRevision, NodeRevision], List[Column]]]:
    """
    For a dimension node, we want to find a possible join path between it
    and any of the nodes that are directly referenced in the original query. If
    no join path exists, returns an empty dict.
    """
    processed = set()

    to_process: Deque[
        Tuple[NodeRevision, Dict[Tuple[NodeRevision], List[Column]]]
    ] = collections.deque([])
    join_info: Dict[Tuple[NodeRevision], List[Column]] = {}
    to_process.extend([(node, join_info.copy()) for node in initial_nodes])
    possible_join_paths = []

    while to_process:
        current_node, path = to_process.popleft()
        processed.add(current_node)
        dimensions_to_columns = collections.defaultdict(list)

        # From the columns on the current node, find the next layer of
        # dimension nodes that can be joined in
        for col in current_node.columns:
            if col.dimension and col.dimension.type == NodeType.DIMENSION:
                dimensions_to_columns[col.dimension.current].append(col)

        # Go through all potential dimensions and their join columns
        for joinable_dim, join_cols in dimensions_to_columns.items():
            next_join_path = {**path, **{(current_node, joinable_dim): join_cols}}
            full_join_path = (joinable_dim, next_join_path)
            if joinable_dim == dimension_node:
                for col in join_cols:
                    dim_pk = dimension_node.primary_key()
                    if not col.dimension_column:
                        if len(dim_pk) != 1:
                            raise DJException(  # pragma: no cover
                                f"Node {current_node.name} specifying dimension "
                                f"{joinable_dim.name} on column {col.name} does not"
                                f" specify a dimension column, and {dimension_node.name} "
                                f"has a compound primary key.",
                            )
                        col.dimension_column = dim_pk[0].name

                possible_join_paths.append(full_join_path)  # type: ignore
            if joinable_dim not in processed:  # pragma: no cover
                to_process.append(full_join_path)
                for parent in joinable_dim.parents:
                    to_process.append((parent.current, next_join_path))
    return min(possible_join_paths, key=len)  # type: ignore


def _get_or_build_join_table(
    session: Session,
    table_node: NodeRevision,
    build_criteria: Optional[BuildCriteria],
):
    """
    Build the join table from a materialization if one is available, or recurse
    to build it from the dimension node's query if not
    """
    table_node_alias = amenable_name(table_node.name)
    join_table = cast(
        Optional[ast.TableExpression],
        _get_node_table(table_node, build_criteria),
    )
    if not join_table:  # pragma: no cover
        join_query = parse(cast(str, table_node.query))
        join_table = build_ast(session, join_query)  # type: ignore
        join_table.parenthesized = True  # type: ignore

    for col in join_table.columns:
        col._table = join_table  # pylint: disable=protected-access

    join_table = cast(ast.TableExpression, join_table)  # type: ignore
    right_alias = ast.Name(table_node_alias)
    join_right = ast.Alias(  # type: ignore
        right_alias,
        child=join_table,
        as_=True,
    )
    join_table.set_alias(right_alias)  # type: ignore
    return join_right


def _build_joins_for_dimension(
    session: Session,
    dim_node: NodeRevision,
    initial_nodes: Set[NodeRevision],
    tables: DefaultDict[NodeRevision, List[ast.Table]],
    build_criteria: Optional[BuildCriteria],
    required_dimension_columns: List[ast.Column],
) -> List[ast.Join]:
    """
    Returns the join ASTs needed to bring in the dimension node from
    the set of initial nodes.
    """
    _, paths = _join_path(dim_node, initial_nodes)
    asts = []
    for connecting_nodes, join_columns in paths.items():
        start_node, table_node = connecting_nodes  # type: ignore
        join_on = []

        # Assemble table on left of join
        left_table = (
            tables[start_node][0].child  # type: ignore
            if isinstance(tables[start_node][0], ast.Alias)
            else tables[start_node][0]
        )
        join_left_columns = {
            col.alias_or_name.name: col for col in left_table.columns  # type: ignore
        }

        # Assemble table on right of join
        join_right = _get_or_build_join_table(
            session,
            table_node,
            build_criteria,
        )

        # Optimize query by filtering down to only the necessary columns
        selected_columns = {col.name.name for col in required_dimension_columns}
        available_join_columns = {
            col.dimension_column for col in join_columns if col.dimension_column
        }
        primary_key_columns = {col.name for col in table_node.primary_key()}
        joinable_dim_columns = {
            col.name for col in table_node.columns if col.dimension_id
        }
        required_mapping = (
            selected_columns.union(available_join_columns)
            .union(primary_key_columns)
            .union(joinable_dim_columns)
        )
        join_right.child.select.projection = [
            col
            for col in join_right.child.select.projection
            if col.alias_or_name.name in required_mapping
        ]

        initial_nodes.add(table_node)
        tables[table_node].append(join_right)  # type: ignore
        join_right_columns = {
            col.alias_or_name.name: col  # type: ignore
            for col in join_right.child.columns
        }

        # Assemble join ON clause
        for join_col in join_columns:
            join_table_pk = table_node.primary_key()
            if join_col.name in join_left_columns and (
                join_col.dimension_column in join_right_columns
                or join_table_pk[0].name in join_right_columns
            ):
                left_table.add_ref_column(
                    cast(ast.Column, join_left_columns[join_col.name]),
                )
                join_on.append(
                    ast.BinaryOp.Eq(
                        join_left_columns[join_col.name],
                        join_right_columns[
                            join_col.dimension_column or join_table_pk[0].name
                        ],
                        use_alias_as_name=True,
                    ),
                )
            else:
                raise DJInvalidInputException(  # pragma: no cover
                    f"The specified join column {join_col.dimension_column} "
                    f"does not exist on {table_node.name}",
                )
            for dim_col in required_dimension_columns:
                join_right.child.add_ref_column(dim_col)

        if join_on:  # pragma: no cover
            asts.append(
                ast.Join(
                    "LEFT OUTER",
                    join_right,  # type: ignore
                    ast.JoinCriteria(
                        on=ast.BinaryOp.And(*join_on),  # pylint: disable=E1120
                    ),
                ),
            )
    return asts


def join_tables_for_dimensions(
    session: Session,
    dimension_nodes_to_columns: Dict[NodeRevision, List[ast.Column]],
    tables: DefaultDict[NodeRevision, List[ast.Table]],
    build_criteria: Optional[BuildCriteria] = None,
):
    """
    Joins the tables necessary for a set of filter and group by dimensions
    onto the select expression.

    In some cases, the necessary tables will already be on the select and
    no additional joins will be needed. However, if the tables are not in
    the select, it will traverse through available linked tables (via dimension
    nodes) and join them in.
    """
    for dim_node, required_dimension_columns in sorted(
        dimension_nodes_to_columns.items(),
        key=lambda x: x[0].name,
    ):
        # Find all the selects that contain the different dimension columns
        selects_map = {
            cast(ast.Select, dim_col.get_nearest_parent_of_type(ast.Select))
            for dim_col in required_dimension_columns
        }

        # Join the source tables (if necessary) for these dimension columns
        # onto each select clause
        for select in selects_map:
            initial_nodes = set(tables)
            if dim_node not in initial_nodes:  # need to join dimension
                join_asts = _build_joins_for_dimension(
                    session,
                    dim_node,
                    initial_nodes,
                    tables,
                    build_criteria,
                    required_dimension_columns,
                )
                if join_asts and select.from_:
                    select.from_.relations[-1].extensions.extend(  # pragma: no cover
                        join_asts,
                    )


def _build_tables_on_select(
    session: Session,
    select: ast.SelectExpression,
    tables: Dict[NodeRevision, List[ast.Table]],
    memoized_queries: Dict[int, ast.Query],
    build_criteria: Optional[BuildCriteria] = None,
):
    """
    Add all nodes not agg or filter dimensions to the select
    """
    for node, tbls in tables.items():
        node_table = cast(
            Optional[ast.Table],
            _get_node_table(node, build_criteria),
        )  # got a materialization
        if node_table is None:  # no materialization - recurse to node first
            node_query = parse(cast(str, node.query))
            if hash(node_query) in memoized_queries:  # pragma: no cover
                node_table = memoized_queries[hash(node_query)].select  # type: ignore
            else:
                query_ast = build_ast(  # type: ignore
                    session,
                    node_query,
                    memoized_queries,
                    build_criteria,
                )
                node_table = query_ast.select  # type: ignore
                node_table.parenthesized = True  # type: ignore
                memoized_queries[hash(node_query)] = query_ast

        alias = amenable_name(node.node.name)
        context = CompileContext(session=session, exception=DJException())

        node_ast = ast.Alias(ast.Name(alias), child=node_table, as_=True)  # type: ignore
        for tbl in tbls:
            if isinstance(node_ast.child, ast.Select) and isinstance(tbl, ast.Alias):
                node_ast.child.projection = [
                    col
                    for col in node_ast.child.projection
                    if col in set(tbl.child.select.projection)
                ]
            node_ast.compile(context)

            select.replace(
                tbl,
                node_ast,
                copy=False,
            )


def dimension_columns_mapping(
    select: ast.SelectExpression,
) -> Dict[NodeRevision, List[ast.Column]]:
    """
    Extract all dimension nodes referenced by columns
    """
    dimension_nodes_to_columns: Dict[NodeRevision, List[ast.Column]] = {}

    for col in select.find_all(ast.Column):
        if isinstance(col.table, ast.Table):
            if node := col.table.dj_node:  # pragma: no cover
                if node.type == NodeType.DIMENSION:
                    dimension_nodes_to_columns[node] = dimension_nodes_to_columns.get(
                        node,
                        [],
                    )
                    dimension_nodes_to_columns[node].append(col)
    return dimension_nodes_to_columns


# flake8: noqa: C901
def _build_select_ast(
    session: Session,
    select: ast.SelectExpression,
    memoized_queries: Dict[int, ast.Query],
    build_criteria: Optional[BuildCriteria] = None,
):
    """
    Transforms a select ast by replacing dj node references with their asts
    Starts by extracting all dimensions-backed columns from filters + group bys.
    Some of them can be sourced directly from tables on the select, others cannot
    For the ones that cannot be sourced directly, attempt to join them via dimension links.
    """
    tables = _get_tables_from_select(select)
    dimension_columns = dimension_columns_mapping(select)
    join_tables_for_dimensions(session, dimension_columns, tables, build_criteria)
    _build_tables_on_select(session, select, tables, memoized_queries, build_criteria)


# pylint: disable=R0915
def add_filters_dimensions_orderby_limit_to_query_ast(
    session: Session, 
    query: ast.Query,
    dialect: Optional[str] = None,  # pylint: disable=unused-argument
    filters: Optional[List[str]] = None,
    dimensions: Optional[List[str]] = None,
    orderby: Optional[List[str]] = None,
    limit: Optional[int] = None,
    include_dimensions_in_groupby: bool = True,
    access_control: Optional[access.AccessControl] = None,
):
    """
    Add filters and dimensions to a query ast
    """
    projection_addition = {}

    if dimensions:
        for agg in dimensions:
            temp_select = parse(
                f"select * group by {agg}",
            ).select
            if include_dimensions_in_groupby:
                query.select.group_by += temp_select.group_by  # type:ignore
            for col in temp_select.find_all(ast.Column):
                projection_addition[col.identifier(False)] = col

                if access_control: access_control.add_request_by_node_name(session, access.AccessVerb.READ, col.namespace.identifier(False))

    if filters:
        filter_asts = (  # pylint: disable=consider-using-ternary
            query.select.where and [query.select.where] or []
        )

        for filter_ in filters:
            # use parse to get the asts from the strings we got
            temp_select = parse(f"select * where {filter_}").select
            filter_asts.append(
                temp_select.where,  # type:ignore
            )
            for col in temp_select.find_all(ast.Column):
                if not dimensions:
                    projection_addition[col.identifier(False)] = col
                if access_control: access_control.add_request_by_node_name(session, access.AccessVerb.READ, col.namespace.identifier(False))

        query.select.where = ast.BinaryOp.And(*filter_asts)

    if not query.select.organization:
        query.select.organization = ast.Organization([])

    if orderby:
        for order in orderby:
            temp_query = parse(
                f"select * order by {order}",
            )
            query.select.organization.order += (  # type:ignore
                temp_query.select.organization.order  # type:ignore
            )
            for col in temp_query.find_all(ast.Column):
                if access_control: access_control.add_request_by_node_name(session, access.AccessVerb.READ, col.namespace.identifier(False))

    # add all used dimension columns to the projection without duplicates
    projection_update = []
    for exp in query.select.projection:
        if not isinstance(exp, ast.Column):
            projection_update.append(exp)
        else:
            ident = exp.identifier(False)
            added = None
            for exist_idents, exist_cols in projection_addition.items():
                if exist_idents.endswith(ident) or ident.endswith(exist_idents):
                    projection_update.append(exist_cols)
                    added = exist_idents
                    break

            if added is None:
                projection_update.append(exp)
            else:
                del projection_addition[added]

    projection_update += list(projection_addition.values())

    query.select.projection = projection_update

    if limit is not None:
        query.select.limit = ast.Number(limit)


def _get_node_table(
    node: NodeRevision,
    build_criteria: Optional[BuildCriteria] = None,
    as_select: bool = False,
) -> Optional[Union[ast.Select, ast.Table]]:
    """
    If a node has a materialization available, return the materialized table
    """
    table = None
    if node.type == NodeType.SOURCE:
        if node.table:
            name = ast.Name(
                node.table,
                namespace=ast.Name(node.schema_) if node.schema_ else None,
            )
        else:
            name = to_namespaced_name(node.name)
        table = ast.Table(name, _dj_node=node)
    elif node.availability and node.availability.is_available(
        criteria=build_criteria,
    ):  # pragma: no cover
        table = ast.Table(
            ast.Name(
                node.availability.table,
                namespace=(
                    ast.Name(node.availability.schema_)
                    if node.availability.schema_
                    else None
                ),
            ),
            _dj_node=node,
        )
    if table and as_select:  # pragma: no cover
        return ast.Select(
            projection=[ast.Wildcard()],
            from_=ast.From(relations=[ast.Relation(table)]),
        )
    return table


def build_node(  # pylint: disable=too-many-arguments
    session: Session,
    node: NodeRevision,
    filters: Optional[List[str]] = None,
    dimensions: Optional[List[str]] = None,
    orderby: Optional[List[str]] = None,
    limit: Optional[int] = None,
    build_criteria: Optional[BuildCriteria] = None,
<<<<<<< HEAD
    access_control: Optional[access.AccessControl] = None,
=======
    include_dimensions_in_groupby: bool = None,
>>>>>>> d5616a47
) -> ast.Query:
    """
    Determines the optimal way to build the Node and does so
    """
<<<<<<< HEAD
    if access_control: access_control.add_request_by_node(session, access.AccessVerb.READ, node)

=======
    if include_dimensions_in_groupby is None:
        include_dimensions_in_groupby = node.type == NodeType.METRIC
>>>>>>> d5616a47

    # Set the dialect by finding available engines for this node, or default to Spark
    if not build_criteria:
        build_criteria = BuildCriteria(
            dialect=(
                node.catalog.engines[0].dialect
                if node.catalog
                and node.catalog.engines
                and node.catalog.engines[0].dialect
                else Dialect.SPARK
            ),
        )

    # get dimension columns which are required
    # in the stated bound dimensions on the metric node
    dimensions = dimensions or []
    dimensions = [
        col.name for col in node.required_dimensions if col.name not in dimensions
    ] + dimensions

    # if no dimensions need to be added then we can see if the node is directly materialized
    if not (filters or dimensions):
        if select := cast(
            ast.Select,
            _get_node_table(node, build_criteria, as_select=True),
        ):
            return ast.Query(select=select)  # pragma: no cover

    if node.query and node.type == NodeType.METRIC:
        query = parse(node.query)
    elif node.query and node.type != NodeType.METRIC:
        node_query = parse(node.query)
        node_query.select.add_aliases_to_unnamed_columns()
        query = parse(f"select * from {node.name}")
        query.select.projection = []
        for expr in node_query.select.projection:
            query.select.projection.append(
                ast.Column(ast.Name(expr.alias_or_name.name), _table=node_query),  # type: ignore
            )
    else:
        query = build_source_node_query(node)

    add_filters_dimensions_orderby_limit_to_query_ast(
        session,
        query,
        build_criteria.dialect,
        filters,
        dimensions,
        orderby,
        limit,
<<<<<<< HEAD
        include_dimensions_in_groupby=(node.type == NodeType.METRIC),
        access_control=access_control
=======
        include_dimensions_in_groupby=include_dimensions_in_groupby,
>>>>>>> d5616a47
    )
    if access_control: 
        access_control.validate_and_raise()
        access_control.state=access.AccessControlState.INTERMEDIATE

    memoized_queries: Dict[int, ast.Query] = {}
    _logger.info("Calling build_ast on %s", node.name)
    built_ast = build_ast(session, query, memoized_queries, build_criteria)
    if access_control:
        for tbl in build_ast.filter(lambda ast_node: isinstance(ast_node, ast.Table) and ast_node.dj_node is not None):
            access_control.add_request_by_node(access.AccessVerb.READ, tbl.dj_node)
        access_control.validate_and_raise()
    _logger.info("Finished build_ast on %s", node.name)
    return built_ast


def group_metrics_by_parent(
    metric_nodes: List[Node],
) -> DefaultDict[Node, List[NodeRevision]]:
    """
    Group metrics by their parent node
    """
    common_parents = collections.defaultdict(list)
    for metric_node in metric_nodes:
        immediate_parent = metric_node.current.parents[0]
        common_parents[immediate_parent].append(metric_node.current)
    return common_parents


def build_metric_nodes(
    session: Session,
    metric_nodes: List[Node],
    filters: List[str],
    dimensions: List[str],
    orderby: List[str],
    limit: Optional[int] = None,
    build_criteria: Optional[BuildCriteria] = None,
):
    """
    Build a single query for all metrics in the list, including the specified
    group bys (dimensions) and filters. The metric nodes should share the same set
    of dimensional attributes. Then we can:
    (a) Group metrics by their parent nodes.
    (b) Build a query for each parent node with the dimensional attributes referenced joined in
    (c) For all metrics that reference the parent node, insert the metric expression
        into the parent node's select and build the parent query
    (d) Set the rest of the parent query's attributes (filters, orderby, limit etc)
    (e) Join together the transforms on the shared dimensions
    (f) Select all the requested metrics and dimensions in the final SELECT
    """
    if any(metric_node.type != NodeType.METRIC for metric_node in metric_nodes):
        raise DJInvalidInputException(  # pragma: no cover
            "Cannot build a query for multiple nodes if one or more "
            "of them aren't metric nodes.",
        )

    shared_dimensions = [dim.name for dim in get_shared_dimensions(metric_nodes)]
    for dimension_attribute in dimensions:
        if dimension_attribute not in shared_dimensions:
            raise DJInvalidInputException(
                f"The dimension attribute `{dimension_attribute}` is not "
                "available on every metric and thus cannot be included.",
            )

    for filter_ in filters:
        temp_select = parse(f"select * where {filter_}").select
        columns_in_filter = temp_select.where.find_all(ast.Column)  # type: ignore
        dims_without_prefix = {dim.split(".")[-1]: dim for dim in shared_dimensions}
        for col in columns_in_filter:
            if str(col) not in shared_dimensions:
                potential_dimension_match = (
                    f" Did you mean `{dims_without_prefix[str(col)]}`?"
                    if str(col) in dims_without_prefix
                    else ""
                )
                raise DJInvalidInputException(
                    f"The filter `{filter_}` references the dimension attribute "
                    f"`{col}`, which is not available on every"
                    f" metric and thus cannot be included.{potential_dimension_match}",
                )

    combined_ast: ast.Query = ast.Query(
        select=ast.Select(from_=ast.From(relations=[])),
        ctes=[],
    )
    final_mapping = {}
    initial_dimension_columns = []
    all_dimension_columns = []

    orderby_sort_items: List[ast.SortItem] = []
    orderby = orderby or []
    orderby_mapping = {}
    for order in orderby:
        orderby_metric = None
        for metric_node in metric_nodes:
            if metric_node.name.lower() in order.lower():
                orderby_metric = metric_node.name
                break
        orderby_mapping[order] = orderby_metric

    context = CompileContext(session=session, exception=DJException())
    common_parents = group_metrics_by_parent(metric_nodes)

    for parent_node, metrics in common_parents.items():
        parent_ast = build_node(
            session=session,
            node=parent_node.current,
            dimensions=dimensions,
            filters=filters,
            build_criteria=build_criteria,
            include_dimensions_in_groupby=True,
        )

        # Select only columns that were one of the chosen dimensions
        parent_ast.select.projection = [
            expr
            for expr in parent_ast.select.projection
            if str(expr).replace(f"_{LOOKUP_CHARS.get('.')}_", SEPARATOR) in dimensions
        ]
        # Re-alias the dimensions with better names, but keep the group by alias-free
        parent_ast.select.group_by = [
            expr.copy() for expr in parent_ast.select.group_by
        ]
        for expr in parent_ast.select.projection:
            expr.set_alias(ast.Name(amenable_name(str(expr))))
        parent_ast.compile(context)

        # Add the metric expression into the parent node query
        for metric_node in metrics:
            metric_query = parse(metric_node.query)
            metric_query.compile(context)
            metric_query.build(session, {})
            parent_ast.select.projection.extend(metric_query.select.projection)

        # Add the WITH statements to the combined query
        parent_ast_alias = ast.Name(amenable_name(parent_node.name))
        parent_ast.alias = parent_ast_alias
        parent_ast.parenthesized = True
        parent_ast.as_ = True
        combined_ast.ctes += [parent_ast]

        # Add the metric and dimensions to the final query layer's SELECT
        current_cte_as_table = ast.Table(parent_ast_alias)

        # If the parent node contains an orderby, parse and add it to the order items
        # bind the table for this built metric to all columns in the
        organization = cast(ast.Organization, parent_ast.select.organization)
        parent_ast.select.organization = None
        for col in organization.find_all(ast.Column):
            col.add_table(current_cte_as_table)  # pragma: no cover
        orderby_sort_items += organization.order  # type: ignore

        final_select_columns = [
            ast.Column(
                name=col.alias_or_name,  # type: ignore
                _table=current_cte_as_table,
                _type=col.type,  # type: ignore
            )
            for col in parent_ast.select.projection
        ]

        metric_columns = []
        dimension_columns = []
        metric_column_identifiers = {amenable_name(metric.name) for metric in metrics}
        for col in final_select_columns:
            if col.name.name in metric_column_identifiers:
                for metric_node in metrics:
                    if amenable_name(metric_node.name) in col.alias_or_name.name:
                        final_mapping[metric_node.name] = col
                metric_columns.append(col)
            else:
                dimension_columns.append(col)

        all_dimension_columns += dimension_columns
        combined_ast.select.projection.extend(metric_columns)

        # Each time we build another parent node CTE clause, add it
        # to the join clause with the current CTEs on the selected dimensions
        if not combined_ast.select.from_.relations:  # type: ignore
            initial_dimension_columns = dimension_columns
            combined_ast.select.from_.relations.append(  # type: ignore
                ast.Relation(current_cte_as_table),
            )
        else:
            join_parents_on = [
                ast.BinaryOp.Eq(initial_dim_col, current_dim_col)
                for initial_dim_col, current_dim_col in zip(
                    initial_dimension_columns,
                    dimension_columns,
                )
            ]
            combined_ast.select.from_.relations[0].extensions.append(  # type: ignore
                ast.Join(
                    "FULL OUTER",
                    ast.Table(parent_ast_alias),
                    ast.JoinCriteria(
                        on=ast.BinaryOp.And(*join_parents_on),
                    ),
                ),
            )

    # Include dimensions in the final select: COALESCE the dimensions across
    # all parent nodes, which will be used as the joins
    dimension_grouping: Dict[str, List] = {}
    for col in all_dimension_columns:
        dimension_grouping.setdefault(col.identifier(), []).append(col)
    dimension_columns = [
        ast.Function(name=ast.Name("COALESCE"), args=list(columns)).set_alias(
            ast.Name(col_name),
        )
        if len(columns) > 1
        else columns[0]
        for col_name, columns in dimension_grouping.items()
    ]
    for dim_col in dimension_columns:
        dimension_name = dim_col.alias_or_name.name.replace(
            f"_{LOOKUP_CHARS.get('.')}_",
            SEPARATOR,
        )
        final_mapping[dimension_name] = dim_col

    combined_ast.select.projection.extend(dimension_columns)

    # go through the orderby items and make sure we put them in the order the user requested them in
    for idx, sort_item in enumerate(orderby_mapping):
        if isinstance(sort_item, ast.SortItem):
            orderby_sort_items.insert(idx, sort_item)  # pragma: no cover
        else:
            sort_expr_list = sort_item.split(" ")
            if sort_item in final_mapping:  # pragma: no cover
                orderby_sort_items.insert(
                    idx,
                    ast.SortItem(
                        expr=final_mapping[sort_expr_list[0]].alias_or_name,  # type: ignore
                        asc=sort_expr_list[1] if len(sort_expr_list) >= 2 else "",
                        nulls=sort_expr_list[2] if len(sort_expr_list) == 3 else "",
                    ),
                )

    combined_ast.select.organization = ast.Organization(orderby_sort_items)

    if limit is not None:
        combined_ast.select.limit = ast.Number(limit)
    return combined_ast


def build_temp_select(temp_query: str):
    """
    Builds an intermediate select ast used to build cube queries
    """
    temp_select = parse(temp_query).select

    for col in temp_select.find_all(ast.Column):
        dimension_column = col.identifier(False).replace(
            SEPARATOR,
            f"_{LOOKUP_CHARS.get(SEPARATOR)}_",
        )
        col.name = ast.Name(dimension_column)
    return temp_select


def build_materialized_cube_node(
    selected_metrics: List[Column],
    selected_dimensions: List[Column],
    cube: NodeRevision,
    filters: List[str] = None,
    orderby: List[str] = None,
    limit: Optional[int] = None,
) -> ast.Query:
    """
    Build query for a materialized cube node
    """
    combined_ast: ast.Query = ast.Query(
        select=ast.Select(from_=ast.From(relations=[])),
        ctes=[],
    )
    default_materialization_config = [
        materialization
        for materialization in cube.materializations
        if materialization.name == "default"
    ][0].config
    cube_config = GenericCubeConfig.parse_obj(default_materialization_config)

    selected_metric_keys = [col.name for col in selected_metrics]

    # Assemble query for materialized cube based on the previously saved measures
    # combiner expression for each metric
    for metric_key in selected_metric_keys:
        if metric_key in cube_config.measures:  # pragma: no cover
            metric_measures = cube_config.measures[metric_key]
            measures_combiner_ast = parse(f"SELECT {metric_measures.combiner}")
            measures_type_lookup = {
                measure.name: measure.type for measure in metric_measures.measures
            }
            for col in measures_combiner_ast.find_all(ast.Column):
                col.add_type(
                    ColumnType(
                        measures_type_lookup[col.alias_or_name.name],  # type: ignore
                    ),
                )
            combined_ast.select.projection.extend(
                [
                    proj.set_alias(ast.Name(metric_key))
                    for proj in measures_combiner_ast.select.projection
                ],
            )

    # Add in selected dimension attributes to the query
    for selected_dim in selected_dimensions:
        dimension_column = ast.Column(
            name=ast.Name(
                (
                    selected_dim.node_revision().name  # type: ignore
                    + SEPARATOR
                    + selected_dim.name
                ).replace(SEPARATOR, f"_{LOOKUP_CHARS.get(SEPARATOR)}_"),
            ),
        )
        combined_ast.select.projection.append(dimension_column)
        combined_ast.select.group_by.append(dimension_column)

    # Add in filters to the query
    filter_asts = []
    for filter_ in filters:  # type: ignore
        temp_select = build_temp_select(
            f"select * where {filter_}",
        )
        filter_asts.append(temp_select.where)

    if filter_asts:
        # pylint: disable=no-value-for-parameter
        combined_ast.select.where = ast.BinaryOp.And(*filter_asts)

    # Add orderby
    if orderby:
        temp_select = build_temp_select(
            f"select * order by {','.join(orderby)}",
        )
        combined_ast.select.organization = temp_select.organization

    # Add limit
    if limit:
        combined_ast.select.limit = ast.Number(value=limit)

    # Set up FROM clause
    combined_ast.select.from_.relations.append(  # type: ignore
        ast.Relation(primary=ast.Table(ast.Name(cube.availability.table))),  # type: ignore
    )
    return combined_ast


def build_source_node_query(node: NodeRevision):
    """
    Returns a query that selects each column explicitly in the source node.
    """
    table = ast.Table(to_namespaced_name(node.name), None, _dj_node=node)
    select = ast.Select(
        projection=[
            ast.Column(ast.Name(tbl_col.name), _table=table) for tbl_col in node.columns
        ],
        from_=ast.From(relations=[ast.Relation(table)]),
    )
    return ast.Query(select=select)


def build_ast(  # pylint: disable=too-many-arguments
    session: Session,
    query: ast.Query,
    memoized_queries: Dict[int, ast.Query] = None,
    build_criteria: Optional[BuildCriteria] = None,
) -> ast.Query:
    """
    Determines the optimal way to build the query AST and does so
    """
    memoized_queries = memoized_queries or {}

    start = time.time()
    context = CompileContext(session=session, exception=DJException())
    if hash(query) in memoized_queries:
        query = memoized_queries[hash(query)]  # pragma: no cover
    else:
        query.compile(context)
        memoized_queries[hash(query)] = query
    end = time.time()
    _logger.info("Finished compiling query %s in %s", str(query)[-100:], end - start)

    start = time.time()
    query.build(session, memoized_queries, build_criteria)
    end = time.time()
    _logger.info("Finished building query in %s", end - start)
    return query<|MERGE_RESOLUTION|>--- conflicted
+++ resolved
@@ -18,12 +18,9 @@
 from datajunction_server.sql.parsing.ast import CompileContext
 from datajunction_server.sql.parsing.backends.antlr4 import ast, parse
 from datajunction_server.sql.parsing.types import ColumnType
-<<<<<<< HEAD
 from datajunction_server.utils import amenable_name
 from datajunction_server.models import access
-=======
 from datajunction_server.utils import LOOKUP_CHARS, SEPARATOR, amenable_name
->>>>>>> d5616a47
 
 _logger = logging.getLogger(__name__)
 
@@ -501,22 +498,16 @@
     orderby: Optional[List[str]] = None,
     limit: Optional[int] = None,
     build_criteria: Optional[BuildCriteria] = None,
-<<<<<<< HEAD
     access_control: Optional[access.AccessControl] = None,
-=======
     include_dimensions_in_groupby: bool = None,
->>>>>>> d5616a47
 ) -> ast.Query:
     """
     Determines the optimal way to build the Node and does so
     """
-<<<<<<< HEAD
     if access_control: access_control.add_request_by_node(session, access.AccessVerb.READ, node)
 
-=======
     if include_dimensions_in_groupby is None:
         include_dimensions_in_groupby = node.type == NodeType.METRIC
->>>>>>> d5616a47
 
     # Set the dialect by finding available engines for this node, or default to Spark
     if not build_criteria:
@@ -567,12 +558,9 @@
         dimensions,
         orderby,
         limit,
-<<<<<<< HEAD
         include_dimensions_in_groupby=(node.type == NodeType.METRIC),
         access_control=access_control
-=======
         include_dimensions_in_groupby=include_dimensions_in_groupby,
->>>>>>> d5616a47
     )
     if access_control: 
         access_control.validate_and_raise()
